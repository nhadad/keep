[tool.poetry]
name = "keep"
version = "0.2.9"
description = "Alerting. for developers, by developers."
authors = ["Keep Alerting LTD"]
readme = "README.md"
packages = [{include = "keep"}]

[tool.poetry.dependencies]
python = ">=3.11,<3.12"
click = "^8.1.3"
pyyaml = "^6.0"
requests = "^2.28.2"
paramiko = "^3.4.0"
elasticsearch = "^8.6.1"
chevron = "^0.14.0"
python-dotenv = "^0.21.1"
pygithub = "^1.57"
sentry-sdk = "^1.15.0"
pydantic = "^1.10.4"
datefinder = "^0.7.3"
mysql-connector-python = "^8.0.32"
logmine = "^0.4.1"
astunparse = "^1.6.3"
python-json-logger = "^2.0.6"
boto3 = "^1.26.72"
validators = "^0.20.0"
python-telegram-bot = "^20.1"
fastapi = "^0.109.1"
uvicorn = "^0.20.0"
opsgenie-sdk = "^2.1.5"
psycopg2-binary = "^2.9.5"
starlette-context = "^0.3.6"
nest-asyncio = "^1.5.6"
datadog-api-client = "^2.12.0"
sqlmodel = "^0.0.8"
grafana-api-sdk = "^0.1.0"
cloud-sql-python-connector = "^1.2.3"
pymysql = "^1.0.3"
google-cloud-secret-manager = "^2.16.1"
python-jose = "^3.3.0"
jwcrypto = "^1.5.6"
sqlalchemy = "1.4.41"
snowflake-connector-python = "3.1.0"
openai = "^0.27.7"
opentelemetry-sdk = ">=1.20.0,<1.22"
opentelemetry-instrumentation-fastapi = "^0.41b0"
opentelemetry-instrumentation-logging = "^0.41b0"
opentelemetry-propagator-gcp = "^1.5.0"
pyngrok = "^7.0.2"
google-cloud-bigquery = "^3.11.0"
websocket-client = "^1.6.0"
posthog = "^3.0.1"
google-cloud-storage = "^2.10.0"
auth0-python = "^4.4.1"
asyncio = "^3.4.3"
python-multipart = "^0.0.7"
kubernetes = "^27.2.0"
opentelemetry-exporter-otlp-proto-grpc = "^1.20.0"
opentelemetry-instrumentation-sqlalchemy = "^0.41b0"
opentelemetry-instrumentation-requests = "^0.41b0"
asteval = "^0.9.31"
google-cloud-container = "^2.32.0"
pympler = "^1.0.1"
prettytable = "^3.9.0"
kafka-python = "^2.0.2"
opentelemetry-exporter-otlp-proto-http = "^1.20.0"
twilio = "^8.10.0"
azure-identity = "^1.15.0"
azure-mgmt-containerservice = "^27.0.0"
opentelemetry-exporter-gcp-trace = "^1.6.0"
pusher = "^3.3.2"
sendgrid = "^6.10.0"
gunicorn = "^21.2.0"
cel-python = "^0.1.5"
pymongo = "^4.6.1"
google-cloud-trace = "1.11.3"
hvac = "^2.1.0"
mailchimp-transactional = "^1.0.56"
<<<<<<< HEAD
pyodbc = "^5.1.0"
=======
sqlalchemy-utils = "^0.41.1"
splunk-sdk = "^1.7.4"
>>>>>>> 19e32acd


[tool.poetry.group.dev.dependencies]
pre-commit = "^3.0.4"
pre-commit-hooks = "^4.4.0"
yamllint = "^1.29.0"
black = "^24.3.0"
isort = "^5.12.0"
autopep8 = "^2.0.1"
flake8 = "^6.0.0"
pytest = "^7.3.1"
coverage = "^7.2.2"
pytest-mock = "^3.11.1"
ruff = "^0.1.6"
pytest-docker = "^2.0.1"

[build-system]
requires = ["poetry-core"]
build-backend = "poetry.core.masonry.api"

[tool.poetry.scripts]
keep = "keep.cli.cli:cli"

[tool.ruff.lint]
ignore = ["F405", "F811", "E712", "E711", "F403"]<|MERGE_RESOLUTION|>--- conflicted
+++ resolved
@@ -77,12 +77,9 @@
 google-cloud-trace = "1.11.3"
 hvac = "^2.1.0"
 mailchimp-transactional = "^1.0.56"
-<<<<<<< HEAD
 pyodbc = "^5.1.0"
-=======
 sqlalchemy-utils = "^0.41.1"
 splunk-sdk = "^1.7.4"
->>>>>>> 19e32acd
 
 
 [tool.poetry.group.dev.dependencies]
