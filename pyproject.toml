--- conflicted
+++ resolved
@@ -76,14 +76,11 @@
 pymongo = "^4.6.3"
 google-cloud-trace = "1.11.3"
 hvac = "^2.1.0"
-<<<<<<< HEAD
 python-keycloak = "^3.7.0"
-=======
 mailchimp-transactional = "^1.0.56"
 sqlalchemy-utils = "^0.41.1"
 splunk-sdk = "^1.7.4"
 openshift-client = "^2.0.4"
->>>>>>> 04936fd3
 
 
 [tool.poetry.group.dev.dependencies]
