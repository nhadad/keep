--- conflicted
+++ resolved
@@ -201,7 +201,6 @@
   },
 } as AuthOptions;
 
-<<<<<<< HEAD
 
 const keycloakAuthOptions = {
   providers: [
@@ -238,8 +237,6 @@
 
 
 console.log("Starting Keep frontend with auth type: ", authType);
-=======
->>>>>>> 04936fd3
 export const authOptions =
   authType === AuthenticationType.MULTI_TENANT
     ? multiTenantAuthOptions
